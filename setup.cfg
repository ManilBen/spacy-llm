[metadata]
<<<<<<< HEAD
version = 0.3.2
=======
version = 0.4.0
>>>>>>> 7a1fbdb7
description = Integrating LLMs into structured NLP pipelines
author = Explosion
author_email = contact@explosion.ai
license = MIT
long_description = file: README.md
long_description_content_type = text/markdown
classifiers =
    Development Status :: 4 - Beta
    Environment :: Console
    Intended Audience :: Developers
    Intended Audience :: Science/Research
    License :: OSI Approved :: MIT License
    Operating System :: POSIX :: Linux
    Operating System :: MacOS :: MacOS X
    Operating System :: Microsoft :: Windows
    Programming Language :: Python :: 3
    Programming Language :: Python :: 3.6
    Programming Language :: Python :: 3.7
    Programming Language :: Python :: 3.8
    Programming Language :: Python :: 3.9
    Programming Language :: Python :: 3.10
    Programming Language :: Python :: 3.11
    Topic :: Scientific/Engineering
project_urls =
    Release notes = https://github.com/explosion/spacy-llm/releases
    Source = https://github.com/explosion/spacy-llm

[options]
zip_safe = false
include_package_data = true
python_requires = >=3.6
install_requires =
    spacy>=3.5,<4.0
    jinja2

[options.entry_points]
spacy_factories =
    llm = spacy_llm.pipeline.llm:make_llm
spacy_misc =
    spacy.FewShotReader.v1 = spacy_llm.registry:fewshot_reader
    spacy.FileReader.v1 = spacy_llm.registry:file_reader

[options.extras_require]
langchain =
    langchain==0.0.191
transformers =
    torch>=1.13.1,<2.0
    transformers>=4.28.1,<5.0
    einops>=0.4
    xformers

[bdist_wheel]
universal = true

[sdist]
formats = gztar

[mypy]
ignore_missing_imports = true
no_implicit_optional = true
allow_redefinition = true

[tool:pytest]
markers = 
    external: interacts with a (potentially cost-incurring) third-party API
filterwarnings =
    ignore:pkg_resources:DeprecationWarning<|MERGE_RESOLUTION|>--- conflicted
+++ resolved
@@ -1,9 +1,5 @@
 [metadata]
-<<<<<<< HEAD
-version = 0.3.2
-=======
 version = 0.4.0
->>>>>>> 7a1fbdb7
 description = Integrating LLMs into structured NLP pipelines
 author = Explosion
 author_email = contact@explosion.ai
