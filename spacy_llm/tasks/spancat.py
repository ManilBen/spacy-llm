from collections import defaultdict
from typing import Any, Callable, Dict, Iterable, List, Optional, Union

from spacy.language import Language
from spacy.pipeline.spancat import spancat_score
from spacy.tokens import Doc, Span
from spacy.training import Example

from ..compat import Literal
from ..registry import registry
from ..ty import ExamplesConfigType
from ..util import split_labels
from .span import SpanExample, SpanTask
from .templates import read_template

_DEFAULT_SPANCAT_TEMPLATE_V1 = read_template("spancat")
_DEFAULT_SPANCAT_TEMPLATE_V2 = read_template("spancat.v2")


@registry.llm_tasks("spacy.SpanCat.v1")
def make_spancat_task(
    labels: str = "",
    examples: Optional[Callable[[], Iterable[Any]]] = None,
    normalizer: Optional[Callable[[str], str]] = None,
    alignment_mode: Literal["strict", "contract", "expand"] = "contract",
    case_sensitive_matching: bool = False,
    single_match: bool = False,
):
    """SpanCat.v1 task factory.

    labels (str): Comma-separated list of labels to pass to the template.
        Leave empty to populate it at initialization time (only if examples are provided).
    template (str): Prompt template passed to the model.
    label_definitions (Optional[Dict[str, str]]): Map of label -> description
        of the label to help the language model output the entities wanted.
        It is usually easier to provide these definitions rather than
        full examples, although both can be provided.
    spans_key (str): Key of the `Doc.spans` dict to save under.
    examples (Optional[Callable[[], Iterable[Any]]]): Optional callable that
        reads a file containing task examples for few-shot learning. If None is
        passed, then zero-shot learning will be used.
    normalizer (Optional[Callable[[str], str]]): optional normalizer function.
    alignment_mode (str): "strict", "contract" or "expand".
    case_sensitive: Whether to search without case sensitivity.
    single_match (bool): If False, allow one substring to match multiple times in
        the text. If True, returns the first hit.
    """
    labels_list = split_labels(labels)
    span_examples = (
        [SpanExample(**eg) for eg in examples()] if callable(examples) else examples
    )
    return SpanCatTask(
        labels=labels_list,
        template=_DEFAULT_SPANCAT_TEMPLATE_V1,
        prompt_examples=span_examples,
        normalizer=normalizer,
        alignment_mode=alignment_mode,
        case_sensitive_matching=case_sensitive_matching,
        single_match=single_match,
    )


@registry.llm_tasks("spacy.SpanCat.v2")
def make_spancat_task_v2(
    labels: Union[List[str], str] = [],
    template: str = _DEFAULT_SPANCAT_TEMPLATE_V2,
    label_definitions: Optional[Dict[str, str]] = None,
    examples: ExamplesConfigType = None,
    normalizer: Optional[Callable[[str], str]] = None,
    alignment_mode: Literal["strict", "contract", "expand"] = "contract",
    case_sensitive_matching: bool = False,
    single_match: bool = False,
):
    """SpanCat.v2 task factory.

    labels (Union[str, List[str]]): List of labels to pass to the template,
        either an actual list or a comma-separated string.
        Leave empty to populate it at initialization time (only if examples are provided).
    template (str): Prompt template passed to the model.
    label_definitions (Optional[Dict[str, str]]): Map of label -> description
        of the label to help the language model output the entities wanted.
        It is usually easier to provide these definitions rather than
        full examples, although both can be provided.
    spans_key (str): Key of the `Doc.spans` dict to save under.
    examples (Optional[Callable[[], Iterable[Any]]]): Optional callable that
        reads a file containing task examples for few-shot learning. If None is
        passed, then zero-shot learning will be used.
    normalizer (Optional[Callable[[str], str]]): optional normalizer function.
    alignment_mode (str): "strict", "contract" or "expand".
    case_sensitive: Whether to search without case sensitivity.
    single_match (bool): If False, allow one substring to match multiple times in
        the text. If True, returns the first hit.
    """
    labels_list = split_labels(labels)
    raw_examples = examples() if callable(examples) else examples
    span_examples = [SpanExample(**eg) for eg in raw_examples] if raw_examples else None
    return SpanCatTask(
        labels=labels_list,
        template=template,
        label_definitions=label_definitions,
        prompt_examples=span_examples,
        normalizer=normalizer,
        alignment_mode=alignment_mode,
        case_sensitive_matching=case_sensitive_matching,
        single_match=single_match,
    )


class SpanCatTask(SpanTask):
    def __init__(
        self,
        labels: List[str] = [],
        template: str = _DEFAULT_SPANCAT_TEMPLATE_V2,
        label_definitions: Optional[Dict[str, str]] = None,
        spans_key: str = "sc",
        prompt_examples: Optional[List[SpanExample]] = None,
        normalizer: Optional[Callable[[str], str]] = None,
        alignment_mode: Literal["strict", "contract", "expand"] = "contract",
        case_sensitive_matching: bool = False,
        single_match: bool = False,
    ):
        """Default SpanCat task.

        labels (List[str]): List of labels to pass to the template.
            Leave empty to populate it at initialization time (only if examples are provided).
        template (str): Prompt template passed to the model.
        label_definitions (Optional[Dict[str, str]]): Map of label -> description
            of the label to help the language model output the entities wanted.
            It is usually easier to provide these definitions rather than
            full examples, although both can be provided.
        spans_key (str): Key of the `Doc.spans` dict to save under.
        prompt_examples (Optional[Callable[[], Iterable[Any]]]): Optional callable that
            reads a file containing task examples for few-shot learning. If None is
            passed, then zero-shot learning will be used.
        normalizer (Optional[Callable[[str], str]]): optional normalizer function.
        alignment_mode (str): "strict", "contract" or "expand".
        case_sensitive: Whether to search without case sensitivity.
        single_match (bool): If False, allow one substring to match multiple times in
            the text. If True, returns the first hit.
        """
        super(SpanCatTask, self).__init__(
            labels=labels,
            template=template,
            label_definitions=label_definitions,
            prompt_examples=prompt_examples,
            normalizer=normalizer,
            alignment_mode=alignment_mode,
            case_sensitive_matching=case_sensitive_matching,
            single_match=single_match,
        )
        self._spans_key = spans_key

    def assign_spans(
        self,
        doc: Doc,
        spans: List[Span],
    ) -> None:
        """Assign spans to the document."""
        doc.spans[self._spans_key] = sorted(spans)  # type: ignore [type-var]

    def scorer(
        self,
        examples: Iterable[Example],
    ) -> Dict[str, Any]:
        return spancat_score(
            examples,
            spans_key=self._spans_key,
            allow_overlap=True,
        )

    def initialize(
        self,
        get_examples: Callable[[], Iterable["Example"]],
        nlp: Language,
        labels: List[str] = [],
        n_prompt_examples: int = 0,
        **kwargs: Any,
    ) -> None:
        """Initialize the SpanCat task, by auto-discovering labels.

        Labels can be set through, by order of precedence:

        - the `[initialize]` section of the pipeline configuration
        - the `labels` argument supplied to the task factory
        - the labels found in the examples

        get_examples (Callable[[], Iterable["Example"]]): Callable that provides examples
            for initialization.
        nlp (Language): Language instance.
        labels (List[str]): Optional list of labels.
        n_prompt_examples (int): How many prompt examples to infer from the Example objects.
            0 by default. Takes all examples if set to -1.
        """
        if not labels:
            labels = list(self._label_dict.values())
        infer_labels = not labels

        for eg in get_examples():
            if infer_labels:
                for span in eg.reference.spans.get(self._spans_key, []):
                    labels.append(span.label_)
            if n_prompt_examples < 0 or len(self._prompt_examples) < n_prompt_examples:
                self._prompt_examples.append(self._create_prompt_example(eg))

        self._label_dict = {
            self._normalizer(label): label for label in sorted(set(labels))
        }

    @property
    def _cfg_keys(self) -> List[str]:
        return [
            "_spans_key",
            "_label_dict",
            "_template",
            "_label_definitions",
            "_alignment_mode",
            "_case_sensitive_matching",
            "_single_match",
        ]

<<<<<<< HEAD
    @property
    def _Example(self) -> type[SpanExample]:
        return SpanExample
=======
    def _create_prompt_example(self, example: Example) -> SpanExample:
        """Create a spancat prompt example from a spaCy example."""
        entities = defaultdict(list)
        for span in example.reference.spans[self._spans_key]:
            entities[span.label_].append(span.text)

        return SpanExample(text=example.reference.text, entities=entities)
>>>>>>> dfd43fee
<|MERGE_RESOLUTION|>--- conflicted
+++ resolved
@@ -10,7 +10,7 @@
 from ..registry import registry
 from ..ty import ExamplesConfigType
 from ..util import split_labels
-from .span import SpanExample, SpanTask
+from .span import SpanExample, SpanTask, check_span_label_consistency
 from .templates import read_template
 
 _DEFAULT_SPANCAT_TEMPLATE_V1 = read_template("spancat")
@@ -150,6 +150,16 @@
         )
         self._spans_key = spans_key
 
+    def _check_label_consistency(self) -> List[SpanExample]:
+        """Checks consistency of labels between examples and defined labels. Emits warning on inconsistency.
+        RETURNS (List[SpanExample]): List of SpanExamples with valid labels.
+        """
+        return check_span_label_consistency(
+            normalizer=self._normalizer,
+            label_dict=self._label_dict,
+            prompt_examples=self._prompt_examples,
+        )
+
     def assign_spans(
         self,
         doc: Doc,
@@ -218,16 +228,14 @@
             "_single_match",
         ]
 
-<<<<<<< HEAD
     @property
     def _Example(self) -> type[SpanExample]:
         return SpanExample
-=======
+
     def _create_prompt_example(self, example: Example) -> SpanExample:
         """Create a spancat prompt example from a spaCy example."""
         entities = defaultdict(list)
         for span in example.reference.spans[self._spans_key]:
             entities[span.label_].append(span.text)
 
-        return SpanExample(text=example.reference.text, entities=entities)
->>>>>>> dfd43fee
+        return SpanExample(text=example.reference.text, entities=entities)