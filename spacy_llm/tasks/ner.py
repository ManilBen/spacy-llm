from collections import defaultdict
<<<<<<< HEAD
from typing import Any, Callable, Dict, Iterable, List, Optional, Tuple, Union
=======
from typing import Any, Callable, Dict, Iterable, List, Optional, Union
>>>>>>> dfd43fee

from spacy.language import Language
from spacy.scorer import get_ner_prf
from spacy.tokens import Doc, Span
from spacy.training import Example
from spacy.util import filter_spans

from ..compat import Literal
from ..registry import registry
from ..ty import COTExamplesConfigType, ExamplesConfigType
from ..util import split_labels
from .span import SpanExample, SpanTask
from .templates import read_template
<<<<<<< HEAD
from .util import SpanExample, SpanTask
from .util.examples import COTSpanExample, SpanReason
=======
>>>>>>> dfd43fee

_DEFAULT_NER_TEMPLATE_V1 = read_template("ner")
_DEFAULT_NER_TEMPLATE_V2 = read_template("ner.v2")
_DEFAULT_NER_TEMPLATE_V3 = read_template("ner.v3")


@registry.llm_tasks("spacy.NER.v1")
def make_ner_task(
    labels: str = "",
    examples: Optional[Callable[[], Iterable[Any]]] = None,
    normalizer: Optional[Callable[[str], str]] = None,
    alignment_mode: Literal["strict", "contract", "expand"] = "contract",
    case_sensitive_matching: bool = False,
    single_match: bool = False,
):
    """NER.v1 task factory.

    labels (str): Comma-separated list of labels to pass to the template.
        Leave empty to populate it at initialization time (only if examples are provided).
    template (str): Prompt template passed to the model.
    label_definitions (Optional[Dict[str, str]]): Map of label -> description
        of the label to help the language model output the entities wanted.
        It is usually easier to provide these definitions rather than
        full examples, although both can be provided.
    examples (Optional[Callable[[], Iterable[Any]]]): Optional callable that
        reads a file containing task examples for few-shot learning. If None is
        passed, then zero-shot learning will be used.
    normalizer (Optional[Callable[[str], str]]): optional normalizer function.
    alignment_mode (str): "strict", "contract" or "expand".
    case_sensitive: Whether to search without case sensitivity.
    single_match (bool): If False, allow one substring to match multiple times in
        the text. If True, returns the first hit.
    """
    labels_list = split_labels(labels)

    span_examples = (
        [SpanExample(**eg) for eg in examples()] if callable(examples) else examples
    )
    return NERTask(
        labels=labels_list,
        template=_DEFAULT_NER_TEMPLATE_V1,
        prompt_examples=span_examples,
        normalizer=normalizer,
        alignment_mode=alignment_mode,
        case_sensitive_matching=case_sensitive_matching,
        single_match=single_match,
    )


@registry.llm_tasks("spacy.NER.v2")
def make_ner_task_v2(
    labels: Union[List[str], str] = [],
    template: str = _DEFAULT_NER_TEMPLATE_V2,
    label_definitions: Optional[Dict[str, str]] = None,
    examples: ExamplesConfigType = None,
    normalizer: Optional[Callable[[str], str]] = None,
    alignment_mode: Literal["strict", "contract", "expand"] = "contract",
    case_sensitive_matching: bool = False,
    single_match: bool = False,
):
    """NER.v2 task factory.

    labels (Union[str, List[str]]): List of labels to pass to the template,
        either an actual list or a comma-separated string.
        Leave empty to populate it at initialization time (only if examples are provided).
    template (str): Prompt template passed to the model.
    label_definitions (Optional[Dict[str, str]]): Map of label -> description
        of the label to help the language model output the entities wanted.
        It is usually easier to provide these definitions rather than
        full examples, although both can be provided.
    examples (Optional[Callable[[], Iterable[Any]]]): Optional callable that
        reads a file containing task examples for few-shot learning. If None is
        passed, then zero-shot learning will be used.
    normalizer (Optional[Callable[[str], str]]): optional normalizer function.
    alignment_mode (str): "strict", "contract" or "expand".
    case_sensitive: Whether to search without case sensitivity.
    single_match (bool): If False, allow one substring to match multiple times in
        the text. If True, returns the first hit.
    """
    labels_list = split_labels(labels)
    raw_examples = examples() if callable(examples) else examples
    span_examples = [SpanExample(**eg) for eg in raw_examples] if raw_examples else None

    return NERTask(
        labels=labels_list,
        template=template,
        label_definitions=label_definitions,
        prompt_examples=span_examples,
        normalizer=normalizer,
        alignment_mode=alignment_mode,
        case_sensitive_matching=case_sensitive_matching,
        single_match=single_match,
    )


@registry.llm_tasks("spacy.NER.v3")
def make_ner_task_v3(
    examples: COTExamplesConfigType,
    description: str,
    labels: Union[List[str], str] = [],
    template: str = _DEFAULT_NER_TEMPLATE_V3,
    label_definitions: Optional[Dict[str, str]] = None,
    normalizer: Optional[Callable[[str], str]] = None,
    alignment_mode: Literal["strict", "contract", "expand"] = "contract",
    case_sensitive_matching: bool = False,
    single_match: bool = False,
):
    """NER.v3 task factory.

    examples (Union[Callable[[], Iterable[COTS]]]): Optional callable that
        reads a file containing task examples for few-shot learning. If None is
        passed, then zero-shot learning will be used.
    labels (Union[str, List[str]]): List of labels to pass to the template,
        either an actual list or a comma-separated string.
        Leave empty to populate it at initialization time (only if examples are provided).
    template (str): Prompt template passed to the model.
    label_definitions (Optional[Dict[str, str]]): Map of label -> description
        of the label to help the language model output the entities wanted.
        It is usually easier to provide these definitions rather than
        full examples, although both can be provided.
    normalizer (Optional[Callable[[str], str]]): optional normalizer function.
    alignment_mode (str): "strict", "contract" or "expand".
    case_sensitive: Whether to search without case sensitivity.
    single_match (bool): If False, allow one substring to match multiple times in
        the text. If True, returns the first hit.
    """
    labels_list = split_labels(labels)
    raw_examples = examples() if callable(examples) else examples
    span_examples = [COTSpanExample(**eg) for eg in raw_examples]

    return COTNERTask(
        labels=labels_list,
        template=template,
        description=description,
        label_definitions=label_definitions,
        examples=span_examples,
        normalizer=normalizer,
        alignment_mode=alignment_mode,
        case_sensitive_matching=case_sensitive_matching,
        single_match=single_match,
    )


class NERTask(SpanTask[SpanExample]):
    def __init__(
        self,
        labels: List[str] = [],
        template: str = _DEFAULT_NER_TEMPLATE_V2,
        label_definitions: Optional[Dict[str, str]] = None,
        prompt_examples: Optional[List[SpanExample]] = None,
        normalizer: Optional[Callable[[str], str]] = None,
        alignment_mode: Literal["strict", "contract", "expand"] = "contract",
        case_sensitive_matching: bool = False,
        single_match: bool = False,
    ):
        """Default NER task.

        labels (List[str]): List of labels to pass to the template.
            Leave empty to populate it at initialization time (only if examples are provided).
        template (str): Prompt template passed to the model.
        label_definitions (Optional[Dict[str, str]]): Map of label -> description
            of the label to help the language model output the entities wanted.
            It is usually easier to provide these definitions rather than
            full examples, although both can be provided.
        examples (Optional[Callable[[], Iterable[Any]]]): Optional callable that
            reads a file containing task examples for few-shot learning. If None is
            passed, then zero-shot learning will be used.
        normalizer (Optional[Callable[[str], str]]): optional normalizer function.
        alignment_mode (str): "strict", "contract" or "expand".
        case_sensitive: Whether to search without case sensitivity.
        single_match (bool): If False, allow one substring to match multiple times in
            the text. If True, returns the first hit.
        """
        super().__init__(
            labels=labels,
            template=template,
            label_definitions=label_definitions,
            prompt_examples=prompt_examples,
            normalizer=normalizer,
            alignment_mode=alignment_mode,
            case_sensitive_matching=case_sensitive_matching,
            single_match=single_match,
        )

    def initialize(
        self,
        get_examples: Callable[[], Iterable["Example"]],
        nlp: Language,
        labels: List[str] = [],
        n_prompt_examples: int = 0,
        **kwargs: Any,
    ) -> None:
        """Initialize the NER task, by auto-discovering labels.

        Labels can be set through, by order of precedence:

        - the `[initialize]` section of the pipeline configuration
        - the `labels` argument supplied to the task factory
        - the labels found in the examples

        get_examples (Callable[[], Iterable["Example"]]): Callable that provides examples
            for initialization.
        nlp (Language): Language instance.
        labels (List[str]): Optional list of labels.
        n_prompt_examples (int): How many prompt examples to infer from the Example objects.
            0 by default. Takes all examples if set to -1.
        """
        if not labels:
            labels = list(self._label_dict.values())
        infer_labels = not labels

        if infer_labels:
            labels = []

        for eg in get_examples():
            if infer_labels:
                for ent in eg.reference.ents:
                    labels.append(ent.label_)
            if n_prompt_examples < 0 or len(self._prompt_examples) < n_prompt_examples:
                self._prompt_examples.append(self._create_prompt_example(eg))

        self._label_dict = {
            self._normalizer(label): label for label in sorted(set(labels))
        }

    def assign_spans(
        self,
        doc: Doc,
        spans: List[Span],
    ) -> None:
        """Assign spans to the document."""
        doc.set_ents(filter_spans(spans))

    def scorer(
        self,
        examples: Iterable[Example],
    ) -> Dict[str, Any]:
        return get_ner_prf(examples)

<<<<<<< HEAD
    @property
    def _Example(self) -> type[SpanExample]:
        return SpanExample


class COTNERTask(SpanTask[COTSpanExample]):
    def __init__(
        self,
        labels: List[str],
        template: str,
        description: Optional[str] = None,
        examples: Optional[List[COTSpanExample]] = None,
        label_definitions: Optional[Dict[str, str]] = None,
        normalizer: Optional[Callable[[str], str]] = None,
        alignment_mode: Literal["strict", "contract", "expand"] = "contract",
        case_sensitive_matching: bool = False,
        single_match: bool = False,
    ):
        super().__init__(
            labels=labels,
            template=template,
            description=description,
            label_definitions=label_definitions,
            examples=examples,
            normalizer=normalizer,
            alignment_mode=alignment_mode,
            case_sensitive_matching=case_sensitive_matching,
            single_match=single_match,
        )

    def initialize(
        self,
        get_examples: Callable[[], Iterable["Example"]],
        nlp: Language,
        labels: List[str] = [],
        **kwargs: Any,
    ) -> None:
        """Initialize the NER task, by auto-discovering labels.

        Labels can be set through, by order of precedence:

        - the `[initialize]` section of the pipeline configuration
        - the `labels` argument supplied to the task factory
        - the labels found in the examples

        get_examples (Callable[[], Iterable["Example"]]): Callable that provides examples
            for initialization.
        nlp (Language): Language instance.
        labels (List[str]): Optional list of labels.
        """

        examples = get_examples()

        if not labels:
            labels = list(self._label_dict.values())

        if not labels:
            label_set = set()

            for eg in examples:
                for ent in eg.reference.ents:
                    label_set.add(ent.label_)
            labels = list(label_set)

        self._label_dict = {self._normalizer(label): label for label in labels}

    def _format_response(self, response: str) -> Iterable[Tuple[str, Iterable[str]]]:
        """Parse raw string response into a structured format"""
        output: dict[str, list[str]] = defaultdict(list)
        assert self._normalizer is not None
        for line in response.strip().split("\n"):
            entity = SpanReason.from_str(line)
            norm_label = self._normalizer(entity.label)
            if norm_label not in self._label_dict:
                continue
            label = self._label_dict[norm_label]
            output[label].append(entity.text)
        return output.items()

    def assign_spans(
        self,
        doc: Doc,
        spans: List[Span],
    ) -> None:
        """Assign spans to the document."""
        doc.set_ents(filter_spans(spans))

    def scorer(
        self,
        examples: Iterable[Example],
    ) -> Dict[str, Any]:
        return get_ner_prf(examples)

    @property
    def _Example(self) -> type[COTSpanExample]:
        return COTSpanExample
=======
    def _create_prompt_example(self, example: Example) -> SpanExample:
        """Create an NER prompt example from a spaCy example."""
        entities = defaultdict(list)
        for ent in example.reference.ents:
            entities[ent.label_].append(ent.text)

        return SpanExample(text=example.reference.text, entities=entities)
>>>>>>> dfd43fee
<|MERGE_RESOLUTION|>--- conflicted
+++ resolved
@@ -1,9 +1,5 @@
 from collections import defaultdict
-<<<<<<< HEAD
 from typing import Any, Callable, Dict, Iterable, List, Optional, Tuple, Union
-=======
-from typing import Any, Callable, Dict, Iterable, List, Optional, Union
->>>>>>> dfd43fee
 
 from spacy.language import Language
 from spacy.scorer import get_ner_prf
@@ -15,13 +11,8 @@
 from ..registry import registry
 from ..ty import COTExamplesConfigType, ExamplesConfigType
 from ..util import split_labels
-from .span import SpanExample, SpanTask
+from .span import COTSpanExample, SpanExample, SpanReason, SpanTask
 from .templates import read_template
-<<<<<<< HEAD
-from .util import SpanExample, SpanTask
-from .util.examples import COTSpanExample, SpanReason
-=======
->>>>>>> dfd43fee
 
 _DEFAULT_NER_TEMPLATE_V1 = read_template("ner")
 _DEFAULT_NER_TEMPLATE_V2 = read_template("ner.v2")
@@ -157,7 +148,7 @@
         template=template,
         description=description,
         label_definitions=label_definitions,
-        examples=span_examples,
+        prompt_examples=span_examples,
         normalizer=normalizer,
         alignment_mode=alignment_mode,
         case_sensitive_matching=case_sensitive_matching,
@@ -261,11 +252,18 @@
     ) -> Dict[str, Any]:
         return get_ner_prf(examples)
 
-<<<<<<< HEAD
     @property
     def _Example(self) -> type[SpanExample]:
         return SpanExample
 
+    def _create_prompt_example(self, example: Example) -> SpanExample:
+        """Create an NER prompt example from a spaCy example."""
+        entities = defaultdict(list)
+        for ent in example.reference.ents:
+            entities[ent.label_].append(ent.text)
+
+        return SpanExample(text=example.reference.text, entities=entities)
+
 
 class COTNERTask(SpanTask[COTSpanExample]):
     def __init__(
@@ -273,7 +271,7 @@
         labels: List[str],
         template: str,
         description: Optional[str] = None,
-        examples: Optional[List[COTSpanExample]] = None,
+        prompt_examples: Optional[List[COTSpanExample]] = None,
         label_definitions: Optional[Dict[str, str]] = None,
         normalizer: Optional[Callable[[str], str]] = None,
         alignment_mode: Literal["strict", "contract", "expand"] = "contract",
@@ -285,12 +283,20 @@
             template=template,
             description=description,
             label_definitions=label_definitions,
-            examples=examples,
+            prompt_examples=prompt_examples,
             normalizer=normalizer,
             alignment_mode=alignment_mode,
             case_sensitive_matching=case_sensitive_matching,
             single_match=single_match,
         )
+
+    def _check_label_consistency(self) -> List[SpanExample]:
+        """Checks consistency of labels between examples and defined labels. Emits warning on inconsistency.
+        RETURNS (List[SpanExample]): List of SpanExamples with valid labels.
+        """
+        assert self._prompt_examples
+        # TODO: Implement for new COTSpanExample type
+        return self._prompt_examples
 
     def initialize(
         self,
@@ -357,13 +363,4 @@
 
     @property
     def _Example(self) -> type[COTSpanExample]:
-        return COTSpanExample
-=======
-    def _create_prompt_example(self, example: Example) -> SpanExample:
-        """Create an NER prompt example from a spaCy example."""
-        entities = defaultdict(list)
-        for ent in example.reference.ents:
-            entities[ent.label_].append(ent.text)
-
-        return SpanExample(text=example.reference.text, entities=entities)
->>>>>>> dfd43fee
+        return COTSpanExample