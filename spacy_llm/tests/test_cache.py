import copy
import os
<<<<<<< HEAD
=======
import re
>>>>>>> 1d0b262a
import time
from pathlib import Path
from typing import Dict, Iterable

import pytest
import spacy
import srsly  # type: ignore[import]
from spacy.language import Language
from spacy.tokens import Doc, DocBin

from ..cache import BatchCache
<<<<<<< HEAD
from .compat import has_openai_key
=======
from ..registry import registry
>>>>>>> 1d0b262a

_DEFAULT_CFG = {
    "model": {"@llm_models": "spacy.NoOp.v1"},
    "task": {"@llm_tasks": "spacy.NoOp.v1"},
    "cache": {
        "batch_size": 2,
        "max_batches_in_mem": 3,
    },
}


def _init_nlp(tmp_dir: Path) -> Language:
    nlp = spacy.blank("en")
    config = copy.deepcopy(_DEFAULT_CFG)
    config["cache"]["path"] = str(tmp_dir)  # type: ignore
    nlp.add_pipe("llm", config=config)
    return nlp


@pytest.mark.parametrize("use_pipe", (False, True))
def test_caching(use_pipe: bool) -> None:
    """Test pipeline with caching.
    use_pipe (bool): Whether to use .pipe().
    """
    n = 10

    with spacy.util.make_tempdir() as tmpdir:
        nlp = _init_nlp(tmpdir)
        texts = [f"Test {i}" for i in range(n)]
        # Test writing to cache dir.
        docs = list(nlp.pipe(texts)) if use_pipe else [nlp(text) for text in texts]

        #######################################################
        # Test cache writing
        #######################################################

        index = list(srsly.read_jsonl(tmpdir / "index.jsonl"))
        index_dict: Dict[int, int] = {}
        for rec in index:
            index_dict = {**index_dict, **{int(k): int(v) for k, v in rec.items()}}
        assert len(index) == len(index_dict) == n
        cache = nlp.get_pipe("llm")._cache  # type: ignore
        assert cache._stats["hit"] == 0
        assert cache._stats["hit_contains"] == 0
        assert cache._stats["missed"] == 0
        assert cache._stats["missed_contains"] == n
        assert cache._stats["added"] == n
        assert cache._stats["persisted"] == n
        # Check whether docs are in the batch files they are supposed to be in.
        for doc in docs:
            doc_id = BatchCache._doc_id(doc)
            batch_id = index_dict[doc_id]
            batch_path = cache._batch_path(batch_id)
            batch_docs = DocBin().from_disk(batch_path).get_docs(nlp.vocab)
            doc_ids = [BatchCache._doc_id(d) for d in batch_docs]
            assert BatchCache._batch_id(doc_ids) == batch_id
            assert doc_id in doc_ids

        #######################################################
        # Test cache reading
        #######################################################

        nlp_2 = _init_nlp(tmpdir)
        [nlp_2(text) for text in texts]
        cache = nlp_2.get_pipe("llm")._cache  # type: ignore
        assert cache._stats["hit"] == n
        assert cache._stats["hit_contains"] == n
        assert cache._stats["missed"] == 0
        assert cache._stats["missed_contains"] == 0
        assert cache._stats["added"] == 0
        assert cache._stats["persisted"] == 0


@pytest.mark.skip(reason="Flaky test - needs to be updated")
def test_caching_interrupted() -> None:
    """Test pipeline with caching with simulated interruption (i. e. pipeline stops writing before entire batch is
    done).
    """
    n = 100
    texts = [f"Test {i}" for i in range(n)]

    # Collect stats for complete run with caching.
    with spacy.util.make_tempdir() as tmpdir:
        nlp = _init_nlp(tmpdir)
        start = time.time()
        [nlp(text) for text in texts]
        ref_duration = time.time() - start

    with spacy.util.make_tempdir() as tmpdir:
        nlp2 = _init_nlp(tmpdir)
        # Write half of all docs.
        start = time.time()
        for i in range(int(n / 2)):
            nlp2(texts[i])
        pass1_duration = time.time() - start
        pass1_cache = nlp2.get_pipe("llm")._cache  # type: ignore
        # Arbitrary time check to ensure that first pass through half of the doc batch takes up roughly half of the time
        # of a full pass.
        assert abs(ref_duration / 2 - pass1_duration) < ref_duration / 2 * 0.3
        assert pass1_cache._stats["hit"] == 0
        assert pass1_cache._stats["hit"] == 0
        assert pass1_cache._stats["missed"] == n / 2
        assert pass1_cache._stats["missed_contains"] == n / 2
        assert pass1_cache._stats["added"] == n / 2
        assert pass1_cache._stats["persisted"] == n / 2

        nlp3 = _init_nlp(tmpdir)
        start = time.time()
        for i in range(n):
            nlp3(texts[i])
        pass2_duration = time.time() - start
        cache = nlp3.get_pipe("llm")._cache  # type: ignore
        # Arbitrary time check to ensure second pass (leveraging caching) is at least 30% faster (re-utilizing 50% of
        # the entire doc batch, so max. theoretical speed-up is 50%).
        assert ref_duration - pass2_duration >= ref_duration * 0.3
        assert cache._stats["hit"] == n / 2
        assert cache._stats["hit_contains"] == n / 2
        assert cache._stats["missed"] == n / 2
        assert cache._stats["missed_contains"] == n / 2
        assert cache._stats["added"] == n / 2
        assert cache._stats["persisted"] == n / 2


def test_path_file_invalid():
    with spacy.util.make_tempdir() as tmpdir:
        # File path instead of directory path.
        open(tmpdir / "empty_file", "a").close()
        with pytest.raises(
            ValueError, match="Cache directory exists and is not a directory."
        ):
            config = copy.deepcopy(_DEFAULT_CFG)
            config["cache"]["path"] = str(tmpdir / "empty_file")
            spacy.blank("en").add_pipe("llm", config=config)


def test_path_dir_created():
    with spacy.util.make_tempdir() as tmpdir:
        # Non-existing cache directory should be created.
        config = copy.deepcopy(_DEFAULT_CFG)
        assert not (tmpdir / "new_dir").exists()
        config["cache"]["path"] = str(tmpdir / "new_dir")
        spacy.blank("en").add_pipe("llm", config=config)
        assert (tmpdir / "new_dir").exists()


<<<<<<< HEAD
@pytest.mark.external
@pytest.mark.skipif(has_openai_key is False, reason="OpenAI API key not available")
=======
>>>>>>> 1d0b262a
def test_caching_llm_io() -> None:
    """Test availability of LLM IO after caching."""
    with spacy.util.make_tempdir() as tmpdir:
        config = copy.deepcopy(_DEFAULT_CFG)
<<<<<<< HEAD
        config["backend"]["api"] = "OpenAI"  # type: ignore[index]
        config["backend"]["config"] = {"model": "gpt-3.5-turbo"}  # type: ignore[index]
=======
>>>>>>> 1d0b262a
        config["cache"]["path"] = str(tmpdir)  # type: ignore[index]
        config["cache"]["batch_size"] = 3  # type: ignore[index]
        config["save_io"] = True
        nlp = spacy.blank("en")
        nlp.add_pipe("llm", config=config)
        docs = [nlp(txt) for txt in ("What's 1+1?", "What's 2+2?", "What's 3+3?")]

        assert all([doc.user_data["llm_io"]["llm"]] for doc in docs)
        cached_file_names = [
            f
            for f in os.listdir(tmpdir)
            if os.path.isfile(tmpdir / f) and f.endswith(".spacy")
        ]
        assert len(cached_file_names) == 1
        cached_docs = list(
            DocBin().from_disk(tmpdir / cached_file_names[0]).get_docs(nlp.vocab)
        )
        assert len(cached_docs) == 3
<<<<<<< HEAD
        assert all([doc.user_data["llm_io"]["llm"]] for doc in cached_docs)
=======
        assert all([doc.user_data["llm_io"]["llm"]] for doc in cached_docs)


def test_prompt_template_handling():
    """Tests that prompt template comparison is done properly."""
    with spacy.util.make_tempdir() as tmpdir:
        # Check if prompt template is written to file properly.
        config = copy.deepcopy(_DEFAULT_CFG)
        config["cache"]["path"] = str(tmpdir)
        nlp = spacy.blank("en")
        nlp.add_pipe("llm", config=config)
        llm = nlp.get_pipe("llm")
        docs = [nlp(text) for text in ("Test 1", "Test 2", "Test 3")]

        prompt_template_filepath = tmpdir / "prompt_template.txt"
        assert prompt_template_filepath.exists() and prompt_template_filepath.is_file()
        with open(prompt_template_filepath, "r") as file:
            assert hash("".join(file.readlines())) == hash(llm._task.prompt_template)

        # This should fail, as the prompt template diverges from the persisted one.
        with pytest.raises(ValueError, match="Prompt template in cache directory"):
            llm._cache.prompt_template = llm._cache.prompt_template + " something else"

        with pytest.warns(UserWarning, match="No prompt template set for Cache object"):
            BatchCache(path=tmpdir, batch_size=3, max_batches_in_mem=4).add(docs[0])

    # Check with task not providing a prompt template.
    with spacy.util.make_tempdir() as tmpdir:

        @registry.llm_tasks("NoPromptTemplate.v1")
        class NoopTask_NoPromptTemplate:
            def generate_prompts(self, docs: Iterable[Doc]) -> Iterable[str]:
                return [""] * len(list(docs))

            def parse_responses(
                self, docs: Iterable[Doc], responses: Iterable[str]
            ) -> Iterable[Doc]:
                return docs

        # Check if prompt template is written to file properly.
        config = copy.deepcopy(_DEFAULT_CFG)
        config["cache"]["path"] = str(tmpdir)
        config["task"]["@llm_tasks"] = "NoPromptTemplate.v1"
        nlp = spacy.blank("en")

        with pytest.warns(
            UserWarning,
            match=re.escape(
                "The specified task does not provide its prompt template via `prompt_template()`."
            ),
        ):
            nlp.add_pipe("llm", config=config)
>>>>>>> 1d0b262a
<|MERGE_RESOLUTION|>--- conflicted
+++ resolved
@@ -1,9 +1,6 @@
 import copy
 import os
-<<<<<<< HEAD
-=======
 import re
->>>>>>> 1d0b262a
 import time
 from pathlib import Path
 from typing import Dict, Iterable
@@ -15,11 +12,7 @@
 from spacy.tokens import Doc, DocBin
 
 from ..cache import BatchCache
-<<<<<<< HEAD
-from .compat import has_openai_key
-=======
 from ..registry import registry
->>>>>>> 1d0b262a
 
 _DEFAULT_CFG = {
     "model": {"@llm_models": "spacy.NoOp.v1"},
@@ -165,20 +158,10 @@
         assert (tmpdir / "new_dir").exists()
 
 
-<<<<<<< HEAD
-@pytest.mark.external
-@pytest.mark.skipif(has_openai_key is False, reason="OpenAI API key not available")
-=======
->>>>>>> 1d0b262a
 def test_caching_llm_io() -> None:
     """Test availability of LLM IO after caching."""
     with spacy.util.make_tempdir() as tmpdir:
         config = copy.deepcopy(_DEFAULT_CFG)
-<<<<<<< HEAD
-        config["backend"]["api"] = "OpenAI"  # type: ignore[index]
-        config["backend"]["config"] = {"model": "gpt-3.5-turbo"}  # type: ignore[index]
-=======
->>>>>>> 1d0b262a
         config["cache"]["path"] = str(tmpdir)  # type: ignore[index]
         config["cache"]["batch_size"] = 3  # type: ignore[index]
         config["save_io"] = True
@@ -197,9 +180,6 @@
             DocBin().from_disk(tmpdir / cached_file_names[0]).get_docs(nlp.vocab)
         )
         assert len(cached_docs) == 3
-<<<<<<< HEAD
-        assert all([doc.user_data["llm_io"]["llm"]] for doc in cached_docs)
-=======
         assert all([doc.user_data["llm_io"]["llm"]] for doc in cached_docs)
 
 
@@ -251,5 +231,4 @@
                 "The specified task does not provide its prompt template via `prompt_template()`."
             ),
         ):
-            nlp.add_pipe("llm", config=config)
->>>>>>> 1d0b262a
+            nlp.add_pipe("llm", config=config)